"""
Configuration for zmevent_handler.py and related scripts.
"""

import os
import re
import json
from datetime import datetime
from decimal import Decimal
from zmevent_object_filter import IgnoredObject
from platform import node

#: If logging to a file, the file path to log to.
LOG_PATH = '/var/cache/zoneminder/temp/zmevent_handler.log'

#: Minimum log level to run with. This can be used to enable debug logging
#: in the script itself overriding the command-line arguments, i.e. if you're
#: debugging the script but don't want to edit whatever calls it.
MIN_LOG_LEVEL = 1

#: Name of the MySQL table in the zoneminder database to store results in.
ANALYSIS_TABLE_NAME = 'zmevent_handler_ImageAnalysis'

#: Path on disk where ZoneMinder events are stored
EVENTS_PATH = '/usr/share/zoneminder/www/events'

#: Name of the event to send homeassistant
HASS_EVENT_NAME = 'ZM_ALARM'

#: Path to homeassistant secrets.yaml
HASS_SECRETS_PATH = '/opt/homeassistant/.homeassistant/secrets.yaml'

#: Hostname for this instance
ZM_HOSTNAME = 'guarddog'

#: statsd hostname/ip to send metrics to; set to None to disable
STATSD_HOST = '192.168.0.24'

#: statsd port
STATSD_PORT = 8125

#: Configuration populated from environment variables; see
#: :py:func:`~.populate_secrets`
CONFIG = {
    'MYSQL_DB': None,
    'MYSQL_USER': None,
    'MYSQL_PASS': None,
    'BASE_URL': 'http://redirect.jasonantman.com/zm/',
    'LOCAL_ZM_URL': 'http://localhost/zm/',
    'HASS_API_URL': 'http://localhost:8123/api',
}

if node() == 'telescreen':
    CONFIG['BASE_URL'] = 'http://redirect.jasonantman.com/telescreen/'
    EVENTS_PATH = '/var/cache/zoneminder/events/'
    ZM_HOSTNAME = 'telescreen'
    CONFIG['HASS_API_URL'] = 'http://192.168.0.102:8123/api'


def populate_secrets():
    """Populate the ``CONFIG`` global from environment variables."""
    global CONFIG
    for varname in CONFIG.keys():
        if CONFIG[varname] is not None:
            continue
        if varname not in os.environ:
            raise RuntimeError(
                'ERROR: Variable %s must be set in environment' % varname
            )
        CONFIG[varname] = os.environ[varname]


def is_person_over_600px_high(i, label, x, y, w, h, zones, score):
    """
    Custom method to match "person" objects that are more than 600px (over half
    the frame) high.
    """
    return h >= 600


def is_person_rectangle(i, label, x, y, w, h, zones, score):
    """
    ``i`` is an IgnoredObject instance. This is a custom method to match the
    weird false "person" detection in the trees on SIDE.
    Returns True if object should be ignored.
    """
    if (
        150 < x < 250 and
        475 < y < 570 and
        h > 900 and
        350 < w < 460 and
        label == 'person'
    ):
        return True
    return False


def is_garage_as_person(i, label, x, y, w, h, zones, score):
    """
    ``i`` is an IgnoredObject instance. This is a custom method to match the
    cases where the garage is identified as a person.
    Returns True if object should be ignored.
    """
    if (
        1400 < x < 1650 and
        450 < y < 650 and
        h > 800 and
        w > 550 and
        label == 'person'
    ):
        return True
    return False


#: IgnoredObject instances to filter objects out from detection results
IGNORED_OBJECTS = {
    'guarddog': [
        #
        # MONITOR 2 - LRKitchen
        #
        # ignore... stuff... inside the house
        IgnoredObject(
            'IndoorStuff',
            [
                'cup', 'dog', 'cat', 'book', 'tvmonitor', 'remote', 'sofa',
                'sink', 'bowl', 'refrigerator', 'laptop', 'chair',
                'diningtable', 'bottle', 'umbrella', 'bird', 'cow', 'elephant'
            ],
            monitor_num=2
        ),
        #
        # MONITOR 3 - PORCH
        #
        IgnoredObject(
            'Front',
            # yolo3-tiny often sees shadows on my front as strange things...
            ['suitcase', 'umbrella', 'stop sign', 'elephant'],
            monitor_num=3,
            bounding_box=(1447, 574, 500, 500)
        ),
        #
        # MONITOR 4 - BACK
        #
        IgnoredObject(
            'BackStreetCar',
            ['car', 'truck', 'bus', 'train', 'kite'],
            monitor_num=4,
            zone_names=['BackFence']
        ),
        #
        # MONITOR 5 - SIDE
        #
        # Ignore cars off my property...
        IgnoredObject(
            'SideStreetCar',
            ['car', 'truck', 'bus', 'train'],
            monitor_num=5,
            zone_names=['Street1']
        ),
        #
        # MONITOR 6 - OFFICE
        #
        #
        # MONITOR 7 - BEDRM
        #
        IgnoredObject(
            'BEDRMJunk', ['bed'],
            monitor_num=7
        ),
        #
        # MONITOR 8 - HALL
        #
<<<<<<< HEAD
        IgnoredObject(
            'HallStuff',
            ['parking meter', 'toilet', 'cake', 'handbag', 'teddy bear'],
            monitor_num=8
        ),
        IgnoredObject(
            'HallWaterBottle',
            ['person'], bounding_box=(1503, 288, 20, 20),
            monitor_num=8
        ),
=======
>>>>>>> 371beec6
        #
        # MONITOR 9 - FRONT
        #
        # front camera front street
        IgnoredObject(
            'FrontCamFrontStreet',
            ['car', 'truck', 'train'],
            monitor_num=9,
            zone_names=['Street']
        ),
        # Ignore Kevin's cars
        IgnoredObject(
            'FrontCamKevinsCars',
            ['car', 'truck', 'bicycle'],
            monitor_num=9,
            bounding_box=(1000, 95, 180, 50)
        ),
    ]
}

#: List of Monitor IDs to never send to HASS
HASS_IGNORE_MONITOR_IDS = {
    'guarddog': [
        11,
        12
    ]
}

#: List of zones to never send to HASS, per monitor
HASS_IGNORE_MONITOR_ZONES = {
    'guarddog': {
        9: set(['RoadCamera'])
    }
}

#: List of Event Name regexes to never send to HASS
HASS_IGNORE_EVENT_NAME_RES = [
    re.compile(r'^FRONT-.*-RoadCamera$')
]

class DateSafeJsonEncoder(json.JSONEncoder):
    """
    Subclass of :py:class:`json.JSONEncoder` with special logic for some types.

    - :py:class:`datetime.datetime` objects are serialized as strings in
      ``%Y-%m-%d %H:%M:%S`` format
    - :py:class:`decimal.Decimal` objects are serialized as floats
    - Objects with ``as_dict`` properties are serialized as the dict returned
      by that property.
    """

    def default(self, obj):
        if isinstance(obj, datetime):
            return obj.strftime('%Y-%m-%d %H:%M:%S')
        if isinstance(obj, Decimal):
            return float(obj)
        if hasattr(obj, 'as_dict'):
            return obj.as_dict
        return json.JSONEncoder.default(self, obj)<|MERGE_RESOLUTION|>--- conflicted
+++ resolved
@@ -170,7 +170,6 @@
         #
         # MONITOR 8 - HALL
         #
-<<<<<<< HEAD
         IgnoredObject(
             'HallStuff',
             ['parking meter', 'toilet', 'cake', 'handbag', 'teddy bear'],
@@ -181,8 +180,6 @@
             ['person'], bounding_box=(1503, 288, 20, 20),
             monitor_num=8
         ),
-=======
->>>>>>> 371beec6
         #
         # MONITOR 9 - FRONT
         #
